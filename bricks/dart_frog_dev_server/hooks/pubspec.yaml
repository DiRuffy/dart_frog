--- conflicted
+++ resolved
@@ -5,12 +5,8 @@
   sdk: ">=2.19.0 <3.0.0"
 
 dependencies:
-<<<<<<< HEAD
   dart_frog_gen:
     path: ../../../packages/dart_frog_gen
-=======
-  dart_frog_gen: ^0.3.2
->>>>>>> 6d472abf
   mason: ^0.1.0-dev.39
   pubspec_parse: ^1.2.0
 
