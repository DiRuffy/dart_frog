--- conflicted
+++ resolved
@@ -59,14 +59,9 @@
     'globalMiddleware': routeConfiguration.globalMiddleware != null
         ? routeConfiguration.globalMiddleware!.toJson()
         : false,
-<<<<<<< HEAD
     'serveStaticFiles': routeConfiguration.serveStaticFiles,
     'invokeCustomEntrypoint': routeConfiguration.invokeCustomEntrypoint,
+    'invokeCustomInit': routeConfiguration.invokeCustomInit,
     'client': clientConfiguration.toJson(),
-=======
-    'serveStaticFiles': configuration.serveStaticFiles,
-    'invokeCustomEntrypoint': configuration.invokeCustomEntrypoint,
-    'invokeCustomInit': configuration.invokeCustomInit,
->>>>>>> 6d472abf
   };
 }