--- conflicted
+++ resolved
@@ -234,228 +234,4 @@
   List<FileSystemEntity> sorted() {
     return this..sort((a, b) => b.path.compareTo(a.path));
   }
-<<<<<<< HEAD
-=======
-}
-
-extension on FileSystemEntity {
-  bool get isRoute {
-    return this is File &&
-        path.basename(this.path).endsWith('.dart') &&
-        path.basename(this.path) != '_middleware.dart';
-  }
-}
-
-/// {@template route_configuration}
-/// An object containing all route configuration metadata
-/// required to generate a dart frog server.
-/// {@endtemplate}
-class RouteConfiguration {
-  /// {@macro route_configuration}
-  const RouteConfiguration({
-    required this.middleware,
-    required this.directories,
-    required this.routes,
-    required this.endpoints,
-    required this.rogueRoutes,
-    this.globalMiddleware,
-    this.serveStaticFiles = false,
-    this.invokeCustomEntrypoint = false,
-    this.invokeCustomInit = false,
-  });
-
-  /// Whether to invoke a custom entrypoint script (`main.dart`).
-  final bool invokeCustomEntrypoint;
-
-  /// Whether to invoke a custom init method (`init` in `main.dart`).
-  final bool invokeCustomInit;
-
-  /// Whether to serve static files. Defaults to false.
-  final bool serveStaticFiles;
-
-  /// Optional global middleware.
-  final MiddlewareFile? globalMiddleware;
-
-  /// List of all nested middleware.
-  /// Top-level middleware is excluded (see [globalMiddleware]).
-  final List<MiddlewareFile> middleware;
-
-  /// List of all route directories.
-  /// Sorted from leaf nodes to root.
-  final List<RouteDirectory> directories;
-
-  /// List of all route files.
-  final List<RouteFile> routes;
-
-  /// A map of all endpoint paths to resolved route files.
-  final Map<String, List<RouteFile>> endpoints;
-
-  /// List of all rogue routes.
-  ///
-  /// A route is considered rogue when it is defined outside
-  /// of an existing subdirectory with the same name.
-  ///
-  /// For example:
-  ///
-  /// ```
-  /// ├── routes
-  /// │   ├── foo
-  /// │   │   └── example.dart
-  /// │   ├── foo.dart
-  /// ```
-  ///
-  /// In the above scenario, `foo.dart` is rogue because it is defined
-  /// outside of the existing `foo` directory.
-  ///
-  /// Instead, `foo.dart` should be renamed to `index.dart` and placed within
-  /// the `foo` directory like:
-  ///
-  /// ```
-  /// ├── routes
-  /// │   ├── foo
-  /// │   │   ├── example.dart
-  /// │   │   └── index.dart
-  /// ```
-  final List<RouteFile> rogueRoutes;
-}
-
-/// {@template route_directory}
-/// A class containing metadata regarding a route directory.
-/// {@endtemplate}
-class RouteDirectory {
-  /// {@macro route_directory}
-  const RouteDirectory({
-    required this.name,
-    required this.route,
-    required this.middleware,
-    required this.files,
-    required this.params,
-  });
-
-  /// The alias for the current directory.
-  final String name;
-
-  /// The route which will be used to mount routers.
-  final String route;
-
-  /// The dynamic route params associated with the directory.
-  final List<String> params;
-
-  /// List of middleware for the provided router.
-  final List<MiddlewareFile> middleware;
-
-  /// A list of nested route files within the directory.
-  final List<RouteFile> files;
-
-  /// Create a copy of the current instance and override zero or more values.
-  RouteDirectory copyWith({
-    String? name,
-    String? route,
-    List<MiddlewareFile>? middleware,
-    List<RouteFile>? files,
-    List<String>? params,
-  }) {
-    return RouteDirectory(
-      name: name ?? this.name,
-      route: route ?? this.route,
-      middleware: middleware ?? this.middleware,
-      files: files ?? this.files,
-      params: params ?? this.params,
-    );
-  }
-
-  /// Convert the current instance to a `Map<String, dynamic>`.
-  Map<String, dynamic> toJson() {
-    return <String, dynamic>{
-      'name': name,
-      'route': route,
-      'middleware': middleware.map((m) => m.toJson()).toList(),
-      'files': files.map((f) => f.toJson()).toList(),
-      'directory_params': params,
-    };
-  }
-}
-
-/// {@template route_file}
-/// A class containing metadata regarding a route file.
-/// {@endtemplate}
-class RouteFile {
-  /// {@macro route_file}
-  const RouteFile({
-    required this.name,
-    required this.path,
-    required this.route,
-    required this.params,
-  });
-
-  /// The alias for the current file.
-  final String name;
-
-  /// The import path for the current instance.
-  final String path;
-
-  /// The route used by router instances.
-  final String route;
-
-  /// The dynamic route params associated with the file.
-  final List<String> params;
-
-  /// Create a copy of the current instance and override zero or more values.
-  RouteFile copyWith({
-    String? name,
-    String? path,
-    String? route,
-    List<String>? params,
-  }) {
-    return RouteFile(
-      name: name ?? this.name,
-      path: path ?? this.path,
-      route: route ?? this.route,
-      params: params ?? this.params,
-    );
-  }
-
-  /// Convert the current instance to a `Map<String, dynamic>`.
-  Map<String, dynamic> toJson() {
-    return <String, dynamic>{
-      'name': name,
-      'path': path,
-      'route': route,
-      'file_params': params,
-    };
-  }
-}
-
-/// {@template middleware_file}
-/// A class containing metadata regarding a route directory.
-/// {@endtemplate}
-class MiddlewareFile {
-  /// {@macro middleware_file}
-  const MiddlewareFile({
-    required this.name,
-    required this.path,
-  });
-
-  /// The alias for the current directory.
-  final String name;
-
-  /// The import path for the current instance.
-  final String path;
-
-  /// Create a copy of the current instance and override zero or more values.
-  MiddlewareFile copyWith({String? name, String? path}) {
-    return MiddlewareFile(
-      name: name ?? this.name,
-      path: path ?? this.path,
-    );
-  }
-
-  /// Convert the current instance to a `Map<String, dynamic>`.
-  Map<String, dynamic> toJson() {
-    return <String, dynamic>{
-      'name': name,
-      'path': path,
-    };
-  }
->>>>>>> 6d472abf
 }